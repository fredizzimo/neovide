--- conflicted
+++ resolved
@@ -1,4 +1,3 @@
-<<<<<<< HEAD
 [package]
 name = "neovide"
 version = "0.10.4"
@@ -30,7 +29,7 @@
 flexi_logger = { version = "0.22.3", default-features = false }
 futures = "0.3.21"
 gl = "0.14.0"
-glutin = { git = "https://github.com/neovide/glutin", branch = "new-keyboard-all", features = ["serde"] }
+glutin = { git = "https://github.com/neovide/glutin", branch = "new-keyboard-v3", features = ["serde"] }
 image = { version = "0.24.1", default-features = false, features = ["ico"] }
 itertools = "0.10.5"
 lazy_static = "1.4.0"
@@ -52,7 +51,7 @@
 tracy-client-sys = { version = "0.19.0", optional = true }
 unicode-segmentation = "1.9.0"
 which = "4.2.5"
-winit = { git = "https://github.com/neovide/winit", branch = "new-keyboard-all" }
+winit = { git = "https://github.com/neovide/winit", branch = "new-keyboard-v3" }
 xdg = "2.4.1"
 
 [dev-dependencies]
@@ -106,98 +105,4 @@
 long_description = """
 This is a simple graphical user interface for Neovim. Where possible there are some graphical improvements, but it should act functionally like the terminal UI.
 """
-osx_minimum_system_version = "10.11"
-=======
-[package]
-name = "neovide"
-version = "0.10.3"
-edition = "2021"
-build = "build.rs"
-description = "Neovide: No Nonsense Neovim Gui"
-repository = "https://github.com/neovide/neovide"
-resolver = "2"
-
-[workspace]
-members = ["neovide-derive"]
-
-[features]
-default = []
-embed-fonts = []
-
-[dependencies]
-copypasta = "0.8.1"
-async-trait = "0.1.53"
-backtrace = "0.3.67"
-cfg-if = "1.0.0"
-clap = { version = "4.0.8", features = ["cargo", "derive", "env"] }
-csscolorparser = "0.6.2"
-derive-new = "0.5.9"
-dirs = "4.0.0"
-euclid = "0.22.7"
-flexi_logger = { version = "0.22.3", default-features = false }
-futures = "0.3.21"
-gl = "0.14.0"
-glutin = { git = "https://github.com/neovide/glutin", branch = "new-keyboard-v3", features = ["serde"] }
-image = { version = "0.24.1", default-features = false, features = ["ico"] }
-itertools = "0.10.5"
-lazy_static = "1.4.0"
-log = "0.4.16"
-lru = "0.7.5"
-neovide-derive = { path = "neovide-derive" }
-nvim-rs = { version = "0.5.0", features = ["use_tokio"] }
-parking_lot = "0.12.0"
-pin-project = "1.0.10"
-rand = "0.8.5"
-rmpv = "1.0.0"
-serde = { version = "1.0.136", features = ["derive"] }
-serde_json = "1.0.79"
-swash = "0.1.4"
-time = "0.3.9"
-tokio = { version = "1.25.0", features = ["full"] }
-tokio-util = { version = "0.7.4", features = ["compat"] }
-unicode-segmentation = "1.9.0"
-which = "4.2.5"
-winit = { git = "https://github.com/neovide/winit", branch = "new-keyboard-v3" }
-xdg = "2.4.1"
-
-[dev-dependencies]
-mockall = "0.11.0"
-
-[target.'cfg(windows)'.dependencies]
-winapi = { version = "0.3.9", features = ["winuser"] }
-
-[target.'cfg(windows)'.build-dependencies]
-winres = "0.1.12"
-
-[target.'cfg(linux)'.dependencies.skia-safe]
-features = ["gl", "egl"]
-version = "0.52.0"
-
-[target.'cfg(not(linux))'.dependencies.skia-safe]
-features = ["gl"]
-version = "0.52.0"
-
-[target.'cfg(target_os = "macos")'.dependencies]
-cocoa = "0.24.0"
-objc = "0.2.7"
-shlex = "1.1.0"
-
-[profile.release]
-lto = true
-incremental = true
-strip = true
-
-[package.metadata.bundle]
-name = "Neovide"
-identifier = "com.neovide.neovide"
-icon = ["assets/neovide.ico"]
-version = "0.10.3"
-resources = []
-copyright = "Copyright (c) Neovide Contributors 2023. All rights reserved."
-category = "Productivity"
-short_description = "A simple GUI for Neovim."
-long_description = """
-This is a simple graphical user interface for Neovim. Where possible there are some graphical improvements, but it should act functionally like the terminal UI.
-"""
-osx_minimum_system_version = "10.11"
->>>>>>> 9937efea
+osx_minimum_system_version = "10.11"