[package]
name = "neovide"
version = "0.13.3"
edition = "2021"
build = "build.rs"
resolver = "2"
license = "MIT"
description = "Neovide: No Nonsense Neovim Gui"
homepage = "https://neovide.dev/"
repository = "https://github.com/neovide/neovide"
readme = "README.md"
keywords = ["neovim", "nvim", "gui"]

[workspace]
members = ["neovide-derive"]

[features]
default = []
embed-fonts = []
profiling = ["dep:tracy-client-sys"]
gpu_profiling = ["profiling"]
# Corresponds to https://github.com/nagisa/rust_tracy_client/blob/main/FEATURES.mkd
tracy-system-tracing = ["tracy-client-sys?/system-tracing"]
tracy-context-switch-tracing = ["tracy-client-sys?/context-switch-tracing"]
tracy-sampling = ["tracy-client-sys?/sampling"]
tracy-code-transfer = ["tracy-client-sys?/code-transfer"]
tracy-callstack-inlines = ["tracy-client-sys?/callstack-inlines"]
d3d_debug = [] # Enable the D3D debug layer

[dependencies]
anyhow = { version = "1.0.75", features = ["backtrace"] }
async-trait = "0.1.53"
backtrace = "0.3.67"
clap = { version = "4.4.18", features = ["cargo", "derive", "env", "color"] }
copypasta = "0.10.1"
csscolorparser = "0.6.2"
derive-new = "0.6.0"
dirs = "5.0.0"
glamour = { version = "0.11.1", features = ["serde"] }
flexi_logger = { version = "0.28.0", default-features = false }
futures = "0.3.21"
<<<<<<< HEAD
glutin = "0.31.1"
glutin-winit = "0.4.2"
=======
gl = "0.14.0"
glutin = "0.32.0"
glutin-winit = "0.5.0"
>>>>>>> 9f712533
image = { version = "0.25.0", default-features = false, features = ["ico"] }
indoc = "2.0.5"
itertools = "0.13.0"
lazy_static = "1.4.0"
log = "0.4.16"
lru = "0.12.2"
neovide-derive = { path = "neovide-derive", version = "0.1.0" }
num = "0.4.1"
nvim-rs = { version = "0.7.0", features = ["use_tokio"] }
palette = "0.7.6"
parking_lot = "0.12.0"
parley = { git = "https://github.com/linebender/parley" }
rand = "0.8.5"
raw-window-handle = "0.6.0"
rmpv = "1.0.0"
rust-embed = "8.2.0"
serde = { version = "1.0.136", features = ["derive"] }
serde_json = "1.0.79"
shlex = "1.1.0"
spin_sleep = "1.1.1"
strum = { version = "0.26.2", features = ["derive"] }
swash = { version = "0.1.8", default-features = false }
time = { version = "0.3.34", features = ["macros", "formatting"] }
tokio = { version = "1.25.0", features = ["full"] }
tokio-util = { version = "0.7.4", features = ["compat"] }
toml = "0.8.12"
tracy-client-sys = { version = "0.22.0", optional = true, default-features = false, features = [
    "broadcast",
    "delayed-init",
    "enable",
    "manual-lifetime",
    "fibers",
] }
unicode-segmentation = "1.9.0"
vide = { git = "https://github.com/neovide/vide", rev="61239a676e89e561c4f3c19b8aec32947c818340" }
which = "6.0.1"
winit = { version = "=0.30.3", features = ["serde"] }
xdg = "2.4.1"
notify-debouncer-full = "0.3.1"
regex = "1.10.3"

[dev-dependencies]
scoped-env = "2.1.0"
serial_test = "3.0.0"

[target.'cfg(target_os = "windows")'.dependencies]
wslpath-rs = "0.1"
windows = { version = "0.56.0", features = [
    "Win32_Graphics_Direct3D",
    "Win32_Graphics_Direct3D12",
    "Win32_Graphics_DirectComposition",
    "Win32_Graphics_Dwm",
    "Win32_Graphics_Dxgi",
    "Win32_Graphics_Dxgi_Common",
    "Win32_Security",
    "Win32_System_Console",
    "Win32_System_Performance",
    "Win32_System_Threading",
    "Win32_UI_HiDpi",
] }
windows-registry = "0.2.0"


[target.'cfg(target_os = "macos")'.dependencies]
icrate = { version = "0.0.4", features = [
    "apple",
    "Foundation",
    "Foundation_NSThread",
    "Foundation_NSProcessInfo",
    "AppKit",
    "AppKit_NSColor",
    "AppKit_NSEvent",
    "AppKit_NSView",
    "AppKit_NSWindow",
    "AppKit_NSViewController",
    "AppKit_NSMenu",
    "AppKit_NSMenuItem",
    "AppKit_NSOpenPanel",
    "AppKit_NSScreen",
    "Foundation_NSArray",
] }
objc2 = "0.4.1"

[target.'cfg(target_os = "windows")'.build-dependencies]
winres = "0.1.12"

[profile.release]
lto = true
incremental = true
strip = true

[profile.profiling]
inherits = "release"
strip = false
debug = true

[package.metadata.bundle]
name = "Neovide"
identifier = "com.neovide.neovide"
icon = ["assets/neovide.ico"]
version = "0.13.3"
resources = []
copyright = "Copyright (c) Neovide Contributors 2024. All rights reserved."
category = "Productivity"
short_description = "A simple GUI for Neovim."
long_description = """
This is a simple graphical user interface for Neovim. Where possible there are some graphical improvements, but it should act functionally like the terminal UI.
"""
osx_minimum_system_version = "10.11"<|MERGE_RESOLUTION|>--- conflicted
+++ resolved
@@ -39,14 +39,8 @@
 glamour = { version = "0.11.1", features = ["serde"] }
 flexi_logger = { version = "0.28.0", default-features = false }
 futures = "0.3.21"
-<<<<<<< HEAD
-glutin = "0.31.1"
-glutin-winit = "0.4.2"
-=======
-gl = "0.14.0"
 glutin = "0.32.0"
 glutin-winit = "0.5.0"
->>>>>>> 9f712533
 image = { version = "0.25.0", default-features = false, features = ["ico"] }
 indoc = "2.0.5"
 itertools = "0.13.0"
@@ -58,7 +52,7 @@
 nvim-rs = { version = "0.7.0", features = ["use_tokio"] }
 palette = "0.7.6"
 parking_lot = "0.12.0"
-parley = { git = "https://github.com/linebender/parley" }
+parley = { git = "https://github.com/linebender/parley", rev="5b60803d1256ab821f79eaa06721a3112de7202a" }
 rand = "0.8.5"
 raw-window-handle = "0.6.0"
 rmpv = "1.0.0"
@@ -81,7 +75,7 @@
     "fibers",
 ] }
 unicode-segmentation = "1.9.0"
-vide = { git = "https://github.com/neovide/vide", rev="61239a676e89e561c4f3c19b8aec32947c818340" }
+vide = { git = "https://github.com/neovide/vide" }
 which = "6.0.1"
 winit = { version = "=0.30.3", features = ["serde"] }
 xdg = "2.4.1"
