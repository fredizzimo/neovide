use std::path::PathBuf;

use serde::{Deserialize, Serialize};
use winit::dpi::{PhysicalPosition, PhysicalSize};

use crate::{
    settings::SETTINGS, units::GridSize, window::WindowSettings, window::WinitWindowWrapper,
};

const SETTINGS_FILE: &str = "neovide-settings.json";

pub const DEFAULT_GRID_SIZE: GridSize<u32> = GridSize {
    width: 100,
    height: 50,
};
pub const MIN_GRID_SIZE: GridSize<u32> = GridSize {
    width: 20,
    height: 6,
};
pub const MAX_GRID_SIZE: GridSize<u32> = GridSize {
    width: 10000,
    height: 1000,
};

#[derive(Serialize, Deserialize, Debug)]
pub enum PersistentWindowSettings {
    Maximized {
        #[serde(default)]
        grid_size: Option<GridSize<u32>>,
    },
    Windowed {
        #[serde(default)]
        position: PhysicalPosition<i32>,
        #[serde(default)]
        pixel_size: Option<PhysicalSize<u32>>,
        #[serde(default)]
        grid_size: Option<GridSize<u32>>,
    },
}

#[derive(Serialize, Deserialize)]
struct PersistentSettings {
    window: PersistentWindowSettings,
}

fn neovide_std_datapath() -> PathBuf {
    dirs::data_local_dir().unwrap().join("neovide")
}

fn settings_path() -> PathBuf {
    let mut settings_path = neovide_std_datapath();
    settings_path.push(SETTINGS_FILE);
    settings_path
}

fn load_settings() -> Result<PersistentSettings, String> {
    let settings_path = settings_path();
    let json = std::fs::read_to_string(settings_path).map_err(|e| e.to_string())?;
    serde_json::from_str(&json).map_err(|e| e.to_string())
}

pub fn load_last_window_settings() -> Result<PersistentWindowSettings, String> {
    let settings = load_settings()?;
    let loaded_settings = settings.window;
    log::debug!("Loaded window settings: {:?}", loaded_settings);

    Ok(loaded_settings)
}

pub fn save_window_size(window_wrapper: &WinitWindowWrapper) {
<<<<<<< HEAD
    let window = &window_wrapper.window;
=======
    if window_wrapper.skia_renderer.is_none() {
        return;
    }
    let window = window_wrapper.skia_renderer.as_ref().unwrap().window();
>>>>>>> ee3329ab
    // Don't save the window size when the window is minimized, since the size can be 0
    // Note wayland can't determine this
    if window.is_minimized() == Some(true) {
        return;
    }
    let maximized = window.is_maximized();
    let pixel_size = window.inner_size();
    let grid_size = window_wrapper.get_grid_size();
    let position = window.outer_position().ok();
    let window_settings = SETTINGS.get::<WindowSettings>();

    let settings = PersistentSettings {
        window: if maximized && window_settings.remember_window_size {
            PersistentWindowSettings::Maximized {
                grid_size: { window_settings.remember_window_size.then_some(grid_size) },
            }
        } else {
            PersistentWindowSettings::Windowed {
                pixel_size: { window_settings.remember_window_size.then_some(pixel_size) },
                grid_size: { window_settings.remember_window_size.then_some(grid_size) },
                position: {
                    window_settings
                        .remember_window_position
                        .then_some(position)
                        .flatten()
                        .unwrap_or_default()
                },
            }
        },
    };

    let settings_path = settings_path();
    std::fs::create_dir_all(neovide_std_datapath()).unwrap();
    let json = serde_json::to_string(&settings).unwrap();
    log::debug!("Saved Window Settings: {}", json);
    std::fs::write(&settings_path, json)
        .unwrap_or_else(|_| panic!("Can't write to {settings_path:?}"));
}

pub fn clamped_grid_size(grid_size: &GridSize<u32>) -> GridSize<u32> {
    grid_size.clamp(MIN_GRID_SIZE, MAX_GRID_SIZE)
}<|MERGE_RESOLUTION|>--- conflicted
+++ resolved
@@ -68,14 +68,10 @@
 }
 
 pub fn save_window_size(window_wrapper: &WinitWindowWrapper) {
-<<<<<<< HEAD
-    let window = &window_wrapper.window;
-=======
-    if window_wrapper.skia_renderer.is_none() {
+    if window_wrapper.window.is_none() {
         return;
     }
-    let window = window_wrapper.skia_renderer.as_ref().unwrap().window();
->>>>>>> ee3329ab
+    let window = window_wrapper.window.as_ref().unwrap();
     // Don't save the window size when the window is minimized, since the size can be 0
     // Note wayland can't determine this
     if window.is_minimized() == Some(true) {
