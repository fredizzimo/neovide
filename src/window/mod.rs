--- conflicted
+++ resolved
@@ -13,15 +13,8 @@
 
 use winit::{
     dpi::{PhysicalSize, Size},
-<<<<<<< HEAD
-    error::EventLoopError,
-    event::Event,
-    event_loop::{EventLoop, EventLoopBuilder, EventLoopWindowTarget},
-    window::{Icon, Theme, Window, WindowBuilder},
-=======
     event_loop::{ActiveEventLoop, EventLoop},
     window::{Icon, Theme, Window},
->>>>>>> 9f712533
 };
 
 #[cfg(target_os = "macos")]
@@ -30,12 +23,6 @@
 #[cfg(target_os = "linux")]
 use winit::platform::{wayland::WindowAttributesExtWayland, x11::WindowAttributesExtX11};
 
-<<<<<<< HEAD
-=======
-#[cfg(target_os = "windows")]
-use winit::platform::windows::WindowAttributesExtWindows;
-
->>>>>>> 9f712533
 #[cfg(target_os = "macos")]
 use winit::platform::macos::EventLoopBuilderExtMacOS;
 
@@ -135,15 +122,7 @@
     event_loop
 }
 
-<<<<<<< HEAD
-pub fn create_window(
-    event_loop: &EventLoopWindowTarget<UserEvent>,
-    maximized: bool,
-    title: &str,
-) -> Window {
-=======
-pub fn create_window(event_loop: &ActiveEventLoop, maximized: bool, title: &str) -> WindowConfig {
->>>>>>> 9f712533
+pub fn create_window(event_loop: &ActiveEventLoop, maximized: bool, title: &str) -> Window {
     let icon = load_icon();
 
     let cmd_line_settings = SETTINGS.get::<CmdLineSettings>();
@@ -162,16 +141,6 @@
         .with_transparent(true)
         .with_visible(false);
 
-<<<<<<< HEAD
-=======
-    #[cfg(target_os = "windows")]
-    let window_attributes = if !cmd_line_settings.opengl {
-        WindowAttributesExtWindows::with_no_redirection_bitmap(window_attributes, true)
-    } else {
-        window_attributes
-    };
-
->>>>>>> 9f712533
     let frame_decoration = cmd_line_settings.frame;
 
     #[cfg(target_os = "macos")]
@@ -216,11 +185,7 @@
     let window_attributes = window_attributes.with_accepts_first_mouse(false);
 
     #[allow(clippy::let_and_return)]
-<<<<<<< HEAD
-    let window = winit_window_builder.build(event_loop).unwrap();
-=======
-    let window_config = build_window_config(window_attributes, event_loop);
->>>>>>> 9f712533
+    let window = event_loop.create_window(window_attributes).unwrap();
 
     #[cfg(target_os = "macos")]
     if let Some(previous_position) = previous_position {
@@ -282,57 +247,6 @@
     }
 }
 
-<<<<<<< HEAD
-pub fn main_loop(
-    initial_window_size: WindowSize,
-    initial_font_settings: Option<FontSettings>,
-    event_loop: EventLoop<UserEvent>,
-) -> Result<(), EventLoopError> {
-    let cmd_line_settings = SETTINGS.get::<CmdLineSettings>();
-    let mut update_loop = UpdateLoop::new(cmd_line_settings.idle);
-
-    let mut window_wrapper = Some(WinitWindowWrapper::new(
-        initial_window_size,
-        initial_font_settings,
-    ));
-    let mut create_window_allowed = false;
-
-    #[cfg(target_os = "macos")]
-    let mut menu = {
-        let mtm = MainThreadMarker::new().expect("must be on the main thread");
-        macos::Menu::new(mtm)
-    };
-    let res = event_loop.run(move |e, window_target| {
-        #[cfg(target_os = "macos")]
-        menu.ensure_menu_added(&e);
-
-        match e {
-            Event::Resumed => {
-                create_window_allowed = true;
-                if let Some(window_wrapper) = &mut window_wrapper {
-                    window_wrapper.try_create_window(window_target);
-                }
-            }
-            Event::LoopExiting => window_wrapper = None,
-            Event::UserEvent(UserEvent::NeovimExited) => {
-                save_window_size(window_wrapper.as_ref().unwrap());
-                window_target.exit();
-            }
-            _ => {
-                if let Some(window_wrapper) = &mut window_wrapper {
-                    window_target.set_control_flow(update_loop.step(window_wrapper, e));
-                    if create_window_allowed {
-                        window_wrapper.try_create_window(window_target);
-                    }
-                }
-            }
-        }
-    });
-    res
-}
-
-=======
->>>>>>> 9f712533
 pub fn load_icon() -> Icon {
     let icon = load_from_memory(ICON).expect("Failed to parse icon data");
     let (width, height) = icon.dimensions();
