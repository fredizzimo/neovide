use std::sync::Arc;

use super::{
    KeyboardManager, MouseManager, UserEvent, WindowCommand, WindowSettings, WindowSettingsChanged,
};

#[cfg(target_os = "macos")]
use {
    crate::{error_msg, window::settings},
    winit::platform::macos::{self, WindowExtMacOS},
};

#[cfg(windows)]
use crate::windows_utils::{register_right_click, unregister_right_click};
use crate::{
    bridge::{send_ui, ParallelCommand, SerialCommand},
    profiling::{tracy_frame, tracy_gpu_collect, tracy_gpu_zone, tracy_plot, tracy_zone},
    renderer::{DrawCommand, Renderer, RendererSettingsChanged, VSync, WindowConfig},
    settings::{
        clamped_grid_size, FontSettings, HotReloadConfigs, SettingsChanged, DEFAULT_GRID_SIZE,
        MIN_GRID_SIZE, SETTINGS,
    },
    units::{GridPos, GridRect, GridSize, PixelPos, PixelSize},
    window::{ShouldRender, WindowSize},
    CmdLineSettings,
};

#[cfg(target_os = "macos")]
use super::macos::MacosWindowFeature;

#[cfg(target_os = "macos")]
use icrate::Foundation::MainThreadMarker;

use log::trace;
use winit::{
    dpi,
    event::{Event, WindowEvent},
    event_loop::EventLoopProxy,
    window::{Fullscreen, Theme, Window},
};

#[derive(Copy, Clone, Debug, Eq, PartialEq)]
pub struct WindowPadding {
    pub top: u32,
    pub left: u32,
    pub right: u32,
    pub bottom: u32,
}

pub fn set_background(background: &str) {
    send_ui(ParallelCommand::SetBackground(background.to_string()));
}

#[derive(PartialEq)]
enum UIState {
    Initing, // Running init.vim/lua
    FirstFrame,
    Showing, // No pending resizes
}

pub struct WinitWindowWrapper<'a> {
    // Don't rearrange this, unless you have a good reason to do so
    // The destruction order has to be correct
    pub window: &'a Window,
    pub renderer: Renderer<'a>,
    keyboard_manager: KeyboardManager,
    mouse_manager: MouseManager,
    title: String,
    fullscreen: bool,
    font_changed_last_frame: bool,
    saved_inner_size: dpi::PhysicalSize<u32>,
    saved_grid_size: Option<GridSize<u32>>,
    ime_enabled: bool,
    ime_position: dpi::PhysicalPosition<i32>,
    requested_columns: Option<u32>,
    requested_lines: Option<u32>,
    ui_state: UIState,
    window_padding: WindowPadding,
    initial_window_size: WindowSize,
    is_minimized: bool,
    theme: Option<Theme>,
    pub vsync: VSync,
    #[cfg(target_os = "macos")]
    pub macos_feature: MacosWindowFeature,
}

impl<'a> WinitWindowWrapper<'a> {
    pub fn new(
        window: &'a Window,
        initial_window_size: WindowSize,
        initial_font_settings: Option<FontSettings>,
        proxy: EventLoopProxy<UserEvent>,
    ) -> Self {
        let cmd_line_settings = SETTINGS.get::<CmdLineSettings>();
        let srgb = cmd_line_settings.srgb;
        let vsync_enabled = cmd_line_settings.vsync;

        let scale_factor = window.scale_factor();
        let renderer = Renderer::new(scale_factor, initial_font_settings, &window);
        let saved_inner_size = window.inner_size();

        log::info!(
            "window created (scale_factor: {:.4}, font_dimensions: {:?})",
            scale_factor,
            renderer.grid_renderer.grid_scale.0,
        );

        let WindowSettings {
            input_ime,
            theme,
            transparency,
            window_blurred,
            ..
        } = SETTINGS.get::<WindowSettings>();

        window.set_blur(window_blurred && transparency < 1.0);

        match theme.as_str() {
            "light" => set_background("light"),
            "dark" => set_background("dark"),
            "auto" => match window.theme() {
                Some(Theme::Light) => set_background("light"),
                Some(Theme::Dark) => set_background("dark"),
                None => {}
            },
            _ => {}
        }

        let vsync = VSync::new(vsync_enabled, proxy);

        #[cfg(target_os = "macos")]
        let macos_feature = {
            let mtm = MainThreadMarker::new().expect("must be on the main thread");
            MacosWindowFeature::from_winit_window(window, mtm)
        };

        let mut wrapper = WinitWindowWrapper {
            window,
            renderer,
            keyboard_manager: KeyboardManager::new(),
            mouse_manager: MouseManager::new(),
            title: String::from("Neovide"),
            fullscreen: false,
            font_changed_last_frame: false,
            saved_inner_size,
            saved_grid_size: None,
            ime_enabled: input_ime,
            ime_position: dpi::PhysicalPosition::new(-1, -1),
            requested_columns: None,
            requested_lines: None,
            ui_state: UIState::Initing,
            window_padding: WindowPadding {
                left: 0,
                right: 0,
                top: 0,
                bottom: 0,
            },
            initial_window_size,
            is_minimized: false,
            theme: None,
            vsync,
            #[cfg(target_os = "macos")]
            macos_feature,
        };

        wrapper.set_ime(input_ime);
        wrapper
    }

    pub fn toggle_fullscreen(&mut self) {
        let window = &self.window;
        if self.fullscreen {
            window.set_fullscreen(None);
        } else {
            let handle = window.current_monitor();
            window.set_fullscreen(Some(Fullscreen::Borderless(handle)));
        }

        self.fullscreen = !self.fullscreen;
    }

    #[cfg(target_os = "macos")]
    pub fn set_macos_option_as_meta(&mut self, option: settings::OptionAsMeta) {
        let winit_option = match option {
            settings::OptionAsMeta::OnlyLeft => macos::OptionAsAlt::OnlyLeft,
            settings::OptionAsMeta::OnlyRight => macos::OptionAsAlt::OnlyRight,
            settings::OptionAsMeta::Both => macos::OptionAsAlt::Both,
            settings::OptionAsMeta::None => macos::OptionAsAlt::None,
        };
        if winit_option != self.window.option_as_alt() {
            self.window.set_option_as_alt(winit_option);
        }
    }

    pub fn minimize_window(&mut self) {
        let window = &self.window;

        window.set_minimized(true);
    }

    pub fn set_ime(&mut self, ime_enabled: bool) {
        self.ime_enabled = ime_enabled;
        self.window.set_ime_allowed(ime_enabled);
    }

    pub fn handle_window_command(&mut self, command: WindowCommand) {
        tracy_zone!("handle_window_commands", 0);
        match command {
            WindowCommand::TitleChanged(new_title) => self.handle_title_changed(new_title),
            WindowCommand::SetMouseEnabled(mouse_enabled) => {
                self.mouse_manager.enabled = mouse_enabled
            }
            WindowCommand::ListAvailableFonts => self.send_font_names(),
            WindowCommand::FocusWindow => {
                self.window.focus_window();
            }
            WindowCommand::Minimize => {
                self.minimize_window();
                self.is_minimized = true;
            }
            WindowCommand::ThemeChanged(new_theme) => {
                self.handle_theme_changed(new_theme);
            }
            #[cfg(windows)]
            WindowCommand::RegisterRightClick => register_right_click(),
            #[cfg(windows)]
            WindowCommand::UnregisterRightClick => unregister_right_click(),
        }
    }

    pub fn handle_window_settings_changed(&mut self, changed_setting: WindowSettingsChanged) {
        tracy_zone!("handle_window_settings_changed");
        match changed_setting {
            WindowSettingsChanged::ObservedColumns(columns) => {
                log::info!("columns changed");
                self.requested_columns = columns.map(|v| v.try_into().unwrap());
            }
            WindowSettingsChanged::ObservedLines(lines) => {
                log::info!("lines changed");
                self.requested_lines = lines.map(|v| v.try_into().unwrap());
            }
            WindowSettingsChanged::Fullscreen(fullscreen) => {
                if self.fullscreen != fullscreen {
                    self.toggle_fullscreen();
                }
            }
            WindowSettingsChanged::InputIme(ime_enabled) => {
                if self.ime_enabled != ime_enabled {
                    self.set_ime(ime_enabled);
                }
            }
            WindowSettingsChanged::WindowBlurred(blur) => {
                let WindowSettings { transparency, .. } = SETTINGS.get::<WindowSettings>();
                let transparent = transparency < 1.0;
                self.window.set_blur(blur && transparent);
            }
            #[cfg(target_os = "macos")]
            WindowSettingsChanged::InputMacosOptionKeyIsMeta(option) => {
                self.set_macos_option_as_meta(option);
            }
            #[cfg(target_os = "macos")]
            WindowSettingsChanged::InputMacosAltIsMeta(enabled) => {
                if enabled {
                    error_msg!(concat!(
                        "neovide_input_macos_alt_is_meta has now been removed. ",
                        "Use neovide_input_macos_option_key_is_meta instead. ",
                        "Please check https://neovide.dev/configuration.html#macos-option-key-is-meta for more information.",
                    ));
                }
            }
            _ => {}
        };
        #[cfg(target_os = "macos")]
        self.macos_feature.handle_settings_changed(changed_setting);
    }

    fn handle_render_settings_changed(&mut self, changed_setting: RendererSettingsChanged) {
        match changed_setting {
            RendererSettingsChanged::TextGamma(..) | RendererSettingsChanged::TextContrast(..) => {
                self.font_changed_last_frame = true;
            }
            _ => {}
        }
    }

    pub fn handle_title_changed(&mut self, new_title: String) {
        self.title = new_title;
        self.window.set_title(&self.title);
    }

    pub fn handle_theme_changed(&mut self, new_theme: Option<Theme>) {
        self.theme = new_theme;
        self.window.set_theme(self.theme);
    }

    pub fn send_font_names(&self) {
        let font_names = self.renderer.font_names();
        send_ui(ParallelCommand::DisplayAvailableFonts(font_names));
    }

    pub fn handle_quit(&mut self) {
        send_ui(ParallelCommand::Quit);
    }

    pub fn handle_focus_lost(&mut self) {
        send_ui(ParallelCommand::FocusLost);
    }

    pub fn handle_focus_gained(&mut self) {
        send_ui(ParallelCommand::FocusGained);
        // Got focus back after being minimized previously
        if self.is_minimized {
            // Sending <NOP> after suspend triggers the `VimResume` AutoCmd
            send_ui(SerialCommand::Keyboard("<NOP>".into()));

            self.is_minimized = false;
        }
    }

    /// Handles an event from winit and returns an boolean indicating if
    /// the window should be rendered.
    pub fn handle_event(&mut self, event: Event<UserEvent>) -> bool {
        tracy_zone!("handle_event", 0);
        self.keyboard_manager.handle_event(&event);
        self.mouse_manager.handle_event(
            &event,
            &self.keyboard_manager,
            &self.renderer,
            &self.window,
        );
        let renderer_asks_to_be_rendered = self.renderer.handle_event(&event, self.window);
        let mut should_render = true;
        match event {
            Event::Resumed => {
                tracy_zone!("Resumed");
                // No need to do anything, but handle the event so that should_render gets set
            }
            Event::WindowEvent {
                event: WindowEvent::CloseRequested,
                ..
            } => {
                tracy_zone!("CloseRequested");
                self.handle_quit();
            }
            Event::WindowEvent {
                event: WindowEvent::ScaleFactorChanged { scale_factor, .. },
                ..
            } => {
                tracy_zone!("ScaleFactorChanged");
                self.handle_scale_factor_update(scale_factor);
            }
            Event::WindowEvent {
                event: WindowEvent::Resized { .. },
                ..
            } => {
                #[cfg(target_os = "macos")]
                self.macos_feature.handle_size_changed();
            }
            Event::WindowEvent {
                event: WindowEvent::DroppedFile(path),
                ..
            } => {
                tracy_zone!("DroppedFile");
                let file_path = path.into_os_string().into_string().unwrap();
                send_ui(ParallelCommand::FileDrop(file_path));
            }
            Event::WindowEvent {
                event: WindowEvent::Focused(focus),
                ..
            } => {
                tracy_zone!("Focused");
                if focus {
                    self.handle_focus_gained();
                } else {
                    self.handle_focus_lost();
                }
            }
            Event::WindowEvent {
                event: WindowEvent::ThemeChanged(theme),
                ..
            } => {
                tracy_zone!("ThemeChanged");
                let settings = SETTINGS.get::<WindowSettings>();
                if settings.theme.as_str() == "auto" {
                    let background = match theme {
                        Theme::Light => "light",
                        Theme::Dark => "dark",
                    };
                    set_background(background);
                }
            }
            Event::WindowEvent {
                event: WindowEvent::Moved(_),
                ..
            } => {
                tracy_zone!("Moved");
                self.vsync.update(&self.window);
            }
            Event::UserEvent(UserEvent::DrawCommandBatch(batch)) => {
                self.handle_draw_commands(batch);
            }
            Event::UserEvent(UserEvent::WindowCommand(e)) => {
                self.handle_window_command(e);
            }
            Event::UserEvent(UserEvent::SettingsChanged(SettingsChanged::Window(e))) => {
                self.handle_window_settings_changed(e);
            }
            Event::UserEvent(UserEvent::SettingsChanged(SettingsChanged::Renderer(e))) => {
                self.handle_render_settings_changed(e);
            }
            Event::UserEvent(UserEvent::ConfigsChanged(config)) => {
                self.handle_config_changed(*config);
            }
            _ => {
                match event {
                    Event::WindowEvent { .. } => {
                        tracy_zone!("Unknown WindowEvent");
                    }
                    Event::AboutToWait { .. } => {
                        tracy_zone!("AboutToWait");
                    }
                    Event::DeviceEvent { .. } => {
                        tracy_zone!("DeviceEvent");
                    }
                    Event::NewEvents(..) => {
                        tracy_zone!("NewEvents");
                    }
                    _ => {
                        tracy_zone!("Unknown");
                    }
                }
                should_render = renderer_asks_to_be_rendered;
            }
        }
        self.ui_state != UIState::Initing && should_render
    }

    pub fn draw_frame(&mut self, dt: f32) {
        tracy_zone!("draw_frame");
<<<<<<< HEAD
        self.renderer.draw_frame(dt);
=======
        if self.font_changed_last_frame {
            self.font_changed_last_frame = false;
            self.renderer.prepare_lines(true);
        }
        self.renderer.draw_frame(self.skia_renderer.canvas(), dt);
        self.skia_renderer.flush();
        {
            tracy_gpu_zone!("wait for vsync");
            self.vsync.wait_for_vsync();
        }
        self.skia_renderer.swap_buffers();
>>>>>>> 7cf740ce
        tracy_frame();
        tracy_gpu_collect();
    }

    pub fn animate_frame(&mut self, dt: f32) -> bool {
        tracy_zone!("animate_frame", 0);

        let res = self
            .renderer
            .animate_frame(&self.get_grid_rect_from_window(GridSize::zero()).cast(), dt);
        tracy_plot!("animate_frame", res as u8 as f64);
        self.renderer.prepare_lines(false);
        #[allow(clippy::let_and_return)]
        res
    }

    fn handle_draw_commands(&mut self, batch: Vec<DrawCommand>) {
        tracy_zone!("handle_draw_commands");
        let handle_draw_commands_result = self.renderer.handle_draw_commands(batch);

        self.font_changed_last_frame |= handle_draw_commands_result.font_changed;

        if self.ui_state == UIState::Initing && handle_draw_commands_result.should_show {
            log::info!("Showing the Window");
            self.ui_state = UIState::FirstFrame;

            match self.initial_window_size {
                WindowSize::Maximized => {
                    self.window.set_visible(true);
                    self.window.set_maximized(true);
                }
                WindowSize::Grid(GridSize { width, height, .. }) => {
                    self.requested_columns = Some(width);
                    self.requested_lines = Some(height);
                    log::info!("Showing window {width}, {height}");
                    // The visibility is changed after the size is adjusted
                }
                WindowSize::NeovimGrid => {
                    let grid_size = self.renderer.get_grid_size();
                    self.requested_columns = Some(grid_size.width);
                    self.requested_lines = Some(grid_size.height);
                }
                WindowSize::Size(..) => {
                    self.requested_columns = None;
                    self.requested_lines = None;
                    self.window.set_visible(true);
                }
            }

            // Ensure that the window has the correct IME state
            self.set_ime(self.ime_enabled);
        };
    }

    fn handle_config_changed(&mut self, config: HotReloadConfigs) {
        tracy_zone!("handle_config_changed");
        self.renderer.handle_config_changed(config);
        self.font_changed_last_frame = true;
    }

    pub fn prepare_frame(&mut self) -> ShouldRender {
        tracy_zone!("prepare_frame", 0);
        let mut should_render = ShouldRender::Wait;

        let window_settings = SETTINGS.get::<WindowSettings>();
        #[cfg(not(target_os = "macos"))]
        let window_padding_top = window_settings.padding_top;
        #[cfg(target_os = "macos")]
        let window_padding_top =
            window_settings.padding_top + self.macos_feature.extra_titlebar_height_in_pixels();
        let window_padding = WindowPadding {
            top: window_padding_top,
            left: window_settings.padding_left,
            right: window_settings.padding_right,
            bottom: window_settings.padding_bottom,
        };
        let padding_changed = window_padding != self.window_padding;

        // Don't render until the UI is fully entered and the window is shown
        if self.ui_state == UIState::Initing {
            return ShouldRender::Wait;
        } else if self.ui_state == UIState::FirstFrame {
            should_render = ShouldRender::Immediately;
            self.ui_state = UIState::Showing;
        }

        let resize_requested = self.requested_columns.is_some() || self.requested_lines.is_some();
        if resize_requested {
            // Resize requests (columns/lines) have priority over normal window sizing.
            // So, deal with them first and resize the window programmatically.
            // The new window size will then be processed in the following frame.
            self.update_window_size_from_grid(&window_padding);

            // Make the window Visible only after the size is adjusted
            self.window.set_visible(true);
        } else if self.window.is_minimized() != Some(true) {
            // NOTE: Only actually resize the grid when the window is not minimized
            // Some platforms return a zero size when that is the case, so we should not try to resize to that.
            let new_size = self.window.inner_size();
            if self.saved_inner_size != new_size || self.font_changed_last_frame || padding_changed
            {
                self.window_padding = window_padding;
                self.saved_inner_size = new_size;

                self.update_grid_size_from_window();
                should_render = ShouldRender::Immediately;
            }
        }

        self.update_ime_position();

        should_render.update(self.renderer.prepare_frame());

        should_render
    }

    pub fn get_grid_size(&self) -> GridSize<u32> {
        self.renderer.get_grid_size()
    }

    fn update_window_size_from_grid(&mut self, window_padding: &WindowPadding) {
        let window = &self.window;

        let window_padding_size = PixelSize::new(
            window_padding.left + window_padding.right,
            window_padding.top + window_padding.bottom,
        );

        let grid_size = clamped_grid_size(&GridSize::new(
            self.requested_columns.take().unwrap_or(
                self.saved_grid_size
                    .map_or(DEFAULT_GRID_SIZE.width, |v| v.width),
            ),
            self.requested_lines.take().unwrap_or(
                self.saved_grid_size
                    .map_or(DEFAULT_GRID_SIZE.height, |v| v.height),
            ),
        ));

        let new_size = (grid_size.cast() * self.renderer.grid_renderer.grid_scale)
            .floor()
            .cast()
            .cast_unit()
            + window_padding_size;

        log::info!(
            "Resizing window based on grid. Grid Size: {:?}, Window Size {:?}",
            grid_size,
            new_size
        );
        let new_size = winit::dpi::PhysicalSize {
            width: new_size.width,
            height: new_size.height,
        };
        let _ = window.request_inner_size(new_size);
    }

    fn get_grid_size_from_window(&self, min: GridSize<u32>) -> GridSize<u32> {
        let window_padding = self.window_padding;
        let window_padding_size: PixelSize<u32> = PixelSize::new(
            window_padding.left + window_padding.right,
            window_padding.top + window_padding.bottom,
        );

        let content_size =
            PixelSize::new(self.saved_inner_size.width, self.saved_inner_size.height)
                - window_padding_size;

        let grid_size = (content_size.cast() / self.renderer.grid_renderer.grid_scale)
            .floor()
            .cast();

        grid_size.max(min)
    }

    fn get_grid_rect_from_window(&self, min: GridSize<u32>) -> GridRect<f32> {
        let size = self.get_grid_size_from_window(min).cast();
        let pos = PixelPos::new(self.window_padding.left, self.window_padding.top).cast()
            / self.renderer.grid_renderer.grid_scale;
        GridRect::<f32>::from_origin_and_size(pos, size)
    }

    fn update_grid_size_from_window(&mut self) {
        let grid_size = self.get_grid_size_from_window(MIN_GRID_SIZE);

        if self.saved_grid_size.as_ref() == Some(&grid_size) {
            trace!("Grid matched saved size, skip update.");
            return;
        }
        self.saved_grid_size = Some(grid_size);
        log::info!(
            "Resizing grid based on window size. Grid Size: {:?}, Window Size {:?}",
            grid_size,
            self.saved_inner_size
        );
        send_ui(ParallelCommand::Resize {
            width: grid_size.width.into(),
            height: grid_size.height.into(),
        });
    }

    fn update_ime_position(&mut self) {
        let grid_scale = self.renderer.grid_renderer.grid_scale;
        let font_dimensions = grid_scale.0;
        let mut position = self.renderer.get_cursor_destination();
        position.y += font_dimensions.height;
        let position: GridPos<i32> = (position / grid_scale).floor().cast();
        let position = dpi::PhysicalPosition {
            x: position.x,
            y: position.y,
        };
        if position != self.ime_position {
            self.ime_position = position;
            self.window.set_ime_cursor_area(
                dpi::Position::Physical(position),
                dpi::PhysicalSize::new(100, font_dimensions.height as u32),
            );
        }
    }

    fn handle_scale_factor_update(&mut self, scale_factor: f64) {
        #[cfg(target_os = "macos")]
        self.macos_feature.handle_scale_factor_update(scale_factor);
        self.renderer.handle_os_scale_factor_change(scale_factor);
    }
}<|MERGE_RESOLUTION|>--- conflicted
+++ resolved
@@ -437,21 +437,11 @@
 
     pub fn draw_frame(&mut self, dt: f32) {
         tracy_zone!("draw_frame");
-<<<<<<< HEAD
-        self.renderer.draw_frame(dt);
-=======
         if self.font_changed_last_frame {
             self.font_changed_last_frame = false;
             self.renderer.prepare_lines(true);
         }
-        self.renderer.draw_frame(self.skia_renderer.canvas(), dt);
-        self.skia_renderer.flush();
-        {
-            tracy_gpu_zone!("wait for vsync");
-            self.vsync.wait_for_vsync();
-        }
-        self.skia_renderer.swap_buffers();
->>>>>>> 7cf740ce
+        self.renderer.draw_frame(dt);
         tracy_frame();
         tracy_gpu_collect();
     }
