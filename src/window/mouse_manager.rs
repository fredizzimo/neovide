use std::{
    cmp::Ordering,
    collections::HashMap,
    time::{Duration, Instant},
};

use winit::{
    event::WindowEvent,
    event::{DeviceId, ElementState, MouseButton, MouseScrollDelta, Touch, TouchPhase},
    window::Window,
};

use glamour::Contains;

use crate::{
    bridge::{send_ui, SerialCommand},
    renderer::{Renderer, WindowDrawDetails},
    settings::SETTINGS,
    units::{GridPos, GridScale, GridVec, PixelPos, PixelRect, PixelSize, PixelVec},
    window::keyboard_manager::KeyboardManager,
    window::WindowSettings,
};

fn clamp_position(
    position: PixelPos<f32>,
    region: PixelRect<f32>,
    grid_scale: GridScale,
) -> PixelPos<f32> {
    let min = region.min;
    let max = region.max - GridPos::new(1.0, 1.0) * grid_scale;

    position.clamp(min, max.into())
}

fn mouse_button_to_button_text(mouse_button: MouseButton) -> Option<String> {
    match mouse_button {
        MouseButton::Left => Some("left".to_owned()),
        MouseButton::Right => Some("right".to_owned()),
        MouseButton::Middle => Some("middle".to_owned()),
        MouseButton::Back => Some("x1".to_owned()),
        MouseButton::Forward => Some("x2".to_owned()),
        _ => None,
    }
}

struct DragDetails {
    draw_details: WindowDrawDetails,
    button: MouseButton,
}

struct EditorState<'a> {
    grid_scale: &'a GridScale,
    window_regions: &'a Vec<WindowDrawDetails>,
    window: &'a Window,
    keyboard_manager: &'a KeyboardManager,
}

#[derive(Debug)]
struct TouchTrace {
    start_time: Instant,
    start: PixelPos<f32>,
    last: PixelPos<f32>,
    left_deadzone_once: bool,
}

pub struct MouseManager {
    drag_details: Option<DragDetails>,
    grid_position: GridPos<u32>,

    has_moved: bool,
    window_position: PixelPos<f32>,

    scroll_position: GridPos<f32>,

    // the tuple allows to keep track of different fingers per device
    touch_position: HashMap<(DeviceId, u64), TouchTrace>,

    mouse_hidden: bool,
    pub enabled: bool,
}

impl MouseManager {
    pub fn new() -> MouseManager {
        MouseManager {
            drag_details: None,
            has_moved: false,
            window_position: PixelPos::default(),
            grid_position: GridPos::default(),
            scroll_position: GridPos::default(),
            touch_position: HashMap::new(),
            mouse_hidden: false,
            enabled: true,
        }
    }

    fn get_window_details_under_mouse<'a>(
        &self,
        editor_state: &'a EditorState<'a>,
    ) -> Option<&'a WindowDrawDetails> {
        let position = self.window_position;

        // the rendered window regions are sorted by draw order, so the earlier windows in the
        // list are drawn under the later ones
        editor_state
            .window_regions
            .iter()
            .filter(|details| details.region.contains(&position))
            .last()
    }

    fn get_relative_position(
        &self,
        window_details: &WindowDrawDetails,
        editor_state: &EditorState,
    ) -> GridPos<u32> {
        let global_bounds = window_details.region;
        let clamped_position = clamp_position(
            self.window_position,
            global_bounds,
            *editor_state.grid_scale,
        );
        let relative_position = (clamped_position - window_details.region.min).to_point();

        (relative_position / *editor_state.grid_scale)
            .floor()
<<<<<<< HEAD
            .try_cast()
            .unwrap()
=======
            .max((0.0, 0.0).into())
            .cast()
>>>>>>> f5614523
    }

    fn handle_pointer_motion(&mut self, position: PixelPos<f32>, editor_state: &EditorState) {
        let window_size = editor_state.window.inner_size();
        let window_size = PixelSize::new(window_size.width as f32, window_size.height as f32);
        let relative_window_rect = PixelRect::from_size(window_size);
        if !relative_window_rect.contains(&position) {
            return;
        }

        self.window_position = position;

        // If dragging, the relevant window (the one which we send all commands to) is the one
        // which the mouse drag started on. Otherwise its the top rendered window
        let window_details = if let Some(drag_details) = &self.drag_details {
            editor_state
                .window_regions
                .iter()
                .find(|details| details.id == drag_details.draw_details.id)
        } else {
            self.get_window_details_under_mouse(editor_state)
        };

        if let Some(window_details) = window_details {
            let relative_position = self.get_relative_position(window_details, editor_state);
            let previous_position = self.grid_position;
            self.grid_position = relative_position;

            let has_moved = self.grid_position != previous_position;

            if has_moved {
                if let Some(drag_details) = &self.drag_details {
                    send_ui(SerialCommand::Drag {
                        button: mouse_button_to_button_text(drag_details.button).unwrap(),
                        grid_id: window_details.event_grid_id(),
<<<<<<< HEAD
                        position: self.grid_position.try_cast::<u32>().unwrap().to_tuple(),
=======
                        position: self.grid_position.to_tuple(),
>>>>>>> f5614523
                        modifier_string: editor_state
                            .keyboard_manager
                            .format_modifier_string("", true),
                    });
                } else if SETTINGS.get::<WindowSettings>().mouse_move_event {
                    // Send a mouse move command
                    send_ui(SerialCommand::MouseButton {
                        button: "move".into(),
                        action: "".into(), // this is ignored by nvim
                        grid_id: window_details.event_grid_id(),
<<<<<<< HEAD
                        position: relative_position.try_cast::<u32>().unwrap().to_tuple(),
=======
                        position: relative_position.to_tuple(),
>>>>>>> f5614523
                        modifier_string: editor_state
                            .keyboard_manager
                            .format_modifier_string("", true),
                    })
                }
            }

            self.has_moved = self.drag_details.is_some() && (self.has_moved || has_moved);
        }
    }

    fn handle_pointer_transition(
        &mut self,
        mouse_button: MouseButton,
        down: bool,
        editor_state: &EditorState,
    ) {
        // For some reason pointer down is handled differently from pointer up and drag.
        // Floating windows: relative coordinates are great.
        // Non floating windows: rather than global coordinates, relative are needed
        if self.enabled {
            if let Some(button_text) = mouse_button_to_button_text(mouse_button) {
                if let &Some(details) = &self.get_window_details_under_mouse(editor_state) {
                    let action = if down {
                        "press".to_owned()
                    } else {
                        "release".to_owned()
                    };

                    let position = if !down && self.has_moved {
                        self.grid_position
                    } else {
                        self.get_relative_position(details, editor_state)
                    };

                    send_ui(SerialCommand::MouseButton {
                        button: button_text.clone(),
                        action,
                        grid_id: details.event_grid_id(),
<<<<<<< HEAD
                        position: position.try_cast::<u32>().unwrap().to_tuple(),
=======
                        position: position.to_tuple(),
>>>>>>> f5614523
                        modifier_string: editor_state
                            .keyboard_manager
                            .format_modifier_string("", true),
                    });

                    if down {
                        self.drag_details = Some(DragDetails {
                            button: mouse_button,
                            draw_details: details.clone(),
                        });
                    } else {
                        self.drag_details = None;
                    }
                } else {
                    self.drag_details = None;
                }

                if self.drag_details.is_none() {
                    self.has_moved = false;
                }
            }
        }
    }

    fn handle_line_scroll(&mut self, amount: GridVec<f32>, editor_state: &EditorState) {
        if !self.enabled {
            return;
        }

        let draw_details = self.get_window_details_under_mouse(editor_state);
        let grid_id = draw_details.map(|details| details.id).unwrap_or(0);

        let previous: GridPos<i32> = self.scroll_position.floor().try_cast().unwrap();
        self.scroll_position += amount;
        let new: GridPos<i32> = self.scroll_position.floor().try_cast().unwrap();

        let vertical_input_type = match new.y.partial_cmp(&previous.y) {
            Some(Ordering::Greater) => Some("up"),
            Some(Ordering::Less) => Some("down"),
            _ => None,
        };

        if let Some(input_type) = vertical_input_type {
            let scroll_command = SerialCommand::Scroll {
                direction: input_type.to_string(),
                grid_id,
<<<<<<< HEAD
                position: self.grid_position.try_cast::<u32>().unwrap().to_tuple(),
=======
                position: self.grid_position.to_tuple(),
>>>>>>> f5614523
                modifier_string: editor_state
                    .keyboard_manager
                    .format_modifier_string("", true),
            };
            for _ in 0..(new.y - previous.y).abs() {
                send_ui(scroll_command.clone());
            }
        }

        let horizontal_input_type = match new.x.partial_cmp(&previous.x) {
            Some(Ordering::Greater) => Some("left"),
            Some(Ordering::Less) => Some("right"),
            _ => None,
        };

        if let Some(input_type) = horizontal_input_type {
            let scroll_command = SerialCommand::Scroll {
                direction: input_type.to_string(),
                grid_id,
<<<<<<< HEAD
                position: self.grid_position.try_cast::<u32>().unwrap().to_tuple(),
=======
                position: self.grid_position.to_tuple(),
>>>>>>> f5614523
                modifier_string: editor_state
                    .keyboard_manager
                    .format_modifier_string("", true),
            };
            for _ in 0..(new.x - previous.x).abs() {
                send_ui(scroll_command.clone());
            }
        }
    }

    fn handle_pixel_scroll(&mut self, amount: PixelVec<f32>, editor_state: &EditorState) {
        let amount = amount / *editor_state.grid_scale;
        self.handle_line_scroll(amount, editor_state);
    }

    fn handle_touch(
        &mut self,
        finger_id: (DeviceId, u64),
        location: PixelPos<f32>,
        phase: &TouchPhase,
        editor_state: &EditorState,
    ) {
        match phase {
            TouchPhase::Started => {
                let settings = SETTINGS.get::<WindowSettings>();
                let enable_deadzone = settings.touch_deadzone >= 0.0;

                self.touch_position.insert(
                    finger_id,
                    TouchTrace {
                        start_time: Instant::now(),
                        start: location,
                        last: location,
                        left_deadzone_once: !enable_deadzone,
                    },
                );
            }
            TouchPhase::Moved => {
                let mut dragging_just_now = false;

                if let Some(trace) = self.touch_position.get_mut(&finger_id) {
                    if !trace.left_deadzone_once {
                        let distance_to_start = ((trace.start.x - location.x).powi(2)
                            + (trace.start.y - location.y).powi(2))
                        .sqrt();

                        let settings = SETTINGS.get::<WindowSettings>();
                        if distance_to_start >= settings.touch_deadzone {
                            trace.left_deadzone_once = true;
                        }

                        let timeout_setting = Duration::from_micros(
                            (settings.touch_drag_timeout * 1_000_000.) as u64,
                        );
                        if self.drag_details.is_none()
                            && trace.start_time.elapsed() >= timeout_setting
                        {
                            dragging_just_now = true;
                        }
                    }

                    if self.drag_details.is_some() || dragging_just_now {
                        self.handle_pointer_motion((location.x, location.y).into(), editor_state);
                    }
                    // the double check might seem useless, but the if branch above might set
                    // trace.left_deadzone_once - which urges to check again
                    else if trace.left_deadzone_once {
                        let delta = (trace.last.x - location.x, location.y - trace.last.y).into();

                        // not updating the position would cause the movement to "escalate" from the
                        // starting point
                        trace.last = location;

                        self.handle_pixel_scroll(delta, editor_state);
                    }
                }

                if dragging_just_now {
                    self.handle_pointer_motion((location.x, location.y).into(), editor_state);
                    self.handle_pointer_transition(MouseButton::Left, true, editor_state);
                }
            }
            TouchPhase::Ended | TouchPhase::Cancelled => {
                if let Some(trace) = self.touch_position.remove(&finger_id) {
                    if self.drag_details.is_some() {
                        self.handle_pointer_transition(MouseButton::Left, false, editor_state);
                    }
                    if !trace.left_deadzone_once {
                        self.handle_pointer_motion(
                            (trace.start.x, trace.start.y).into(),
                            editor_state,
                        );
                        self.handle_pointer_transition(MouseButton::Left, true, editor_state);
                        self.handle_pointer_transition(MouseButton::Left, false, editor_state);
                    }
                }
            }
        }
    }

    pub fn handle_event(
        &mut self,
        event: &WindowEvent,
        keyboard_manager: &KeyboardManager,
        renderer: &Renderer,
        window: &Window,
    ) {
        let editor_state = EditorState {
            grid_scale: &renderer.grid_renderer.grid_scale,
            window_regions: &renderer.window_regions,
            window,
            keyboard_manager,
        };
        match event {
            WindowEvent::CursorMoved { position, .. } => {
                self.handle_pointer_motion(
                    (position.x as f32, position.y as f32).into(),
                    &editor_state,
                );
                if self.mouse_hidden {
                    window.set_cursor_visible(true);
                    self.mouse_hidden = false;
                }
            }
            WindowEvent::MouseWheel {
                delta: MouseScrollDelta::LineDelta(x, y),
                ..
            } => self.handle_line_scroll((*x, *y).into(), &editor_state),
            WindowEvent::MouseWheel {
                delta: MouseScrollDelta::PixelDelta(delta),
                ..
            } => self.handle_pixel_scroll((delta.x as f32, delta.y as f32).into(), &editor_state),
            WindowEvent::Touch(Touch {
                device_id,
                id,
                location,
                phase,
                ..
            }) => self.handle_touch(
                (*device_id, *id),
                PixelPos::new(location.x as f32, location.y as f32),
                phase,
                &editor_state,
            ),
            WindowEvent::MouseInput { button, state, .. } => self.handle_pointer_transition(
                *button,
                state == &ElementState::Pressed,
                &editor_state,
            ),

            WindowEvent::KeyboardInput {
                event: key_event, ..
            } => {
                if key_event.state == ElementState::Pressed {
                    let window_settings = SETTINGS.get::<WindowSettings>();
                    if window_settings.hide_mouse_when_typing && !self.mouse_hidden {
                        window.set_cursor_visible(false);
                        self.mouse_hidden = true;
                    }
                }
            }
            _ => {}
        }
    }
}<|MERGE_RESOLUTION|>--- conflicted
+++ resolved
@@ -123,13 +123,9 @@
 
         (relative_position / *editor_state.grid_scale)
             .floor()
-<<<<<<< HEAD
+            .max((0.0, 0.0).into())
             .try_cast()
             .unwrap()
-=======
-            .max((0.0, 0.0).into())
-            .cast()
->>>>>>> f5614523
     }
 
     fn handle_pointer_motion(&mut self, position: PixelPos<f32>, editor_state: &EditorState) {
@@ -165,11 +161,7 @@
                     send_ui(SerialCommand::Drag {
                         button: mouse_button_to_button_text(drag_details.button).unwrap(),
                         grid_id: window_details.event_grid_id(),
-<<<<<<< HEAD
-                        position: self.grid_position.try_cast::<u32>().unwrap().to_tuple(),
-=======
                         position: self.grid_position.to_tuple(),
->>>>>>> f5614523
                         modifier_string: editor_state
                             .keyboard_manager
                             .format_modifier_string("", true),
@@ -180,11 +172,7 @@
                         button: "move".into(),
                         action: "".into(), // this is ignored by nvim
                         grid_id: window_details.event_grid_id(),
-<<<<<<< HEAD
-                        position: relative_position.try_cast::<u32>().unwrap().to_tuple(),
-=======
                         position: relative_position.to_tuple(),
->>>>>>> f5614523
                         modifier_string: editor_state
                             .keyboard_manager
                             .format_modifier_string("", true),
@@ -224,11 +212,7 @@
                         button: button_text.clone(),
                         action,
                         grid_id: details.event_grid_id(),
-<<<<<<< HEAD
-                        position: position.try_cast::<u32>().unwrap().to_tuple(),
-=======
                         position: position.to_tuple(),
->>>>>>> f5614523
                         modifier_string: editor_state
                             .keyboard_manager
                             .format_modifier_string("", true),
@@ -275,11 +259,7 @@
             let scroll_command = SerialCommand::Scroll {
                 direction: input_type.to_string(),
                 grid_id,
-<<<<<<< HEAD
-                position: self.grid_position.try_cast::<u32>().unwrap().to_tuple(),
-=======
                 position: self.grid_position.to_tuple(),
->>>>>>> f5614523
                 modifier_string: editor_state
                     .keyboard_manager
                     .format_modifier_string("", true),
@@ -299,11 +279,7 @@
             let scroll_command = SerialCommand::Scroll {
                 direction: input_type.to_string(),
                 grid_id,
-<<<<<<< HEAD
-                position: self.grid_position.try_cast::<u32>().unwrap().to_tuple(),
-=======
                 position: self.grid_position.to_tuple(),
->>>>>>> f5614523
                 modifier_string: editor_state
                     .keyboard_manager
                     .format_modifier_string("", true),
