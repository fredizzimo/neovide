pub mod animation_utils;
pub mod cursor_renderer;
pub mod fonts;
pub mod grid_renderer;
pub mod profiler;
mod rendered_layer;
mod rendered_window;
mod vsync;

use std::{
    cmp::Ordering,
    collections::{hash_map::Entry, HashMap},
    sync::Arc,
};

use futures::executor::block_on;

use itertools::Itertools;
use log::{error, warn};
use mint::Vector2;
use palette::{LinSrgba, WithAlpha};

use winit::{
    event::Event,
    event_loop::{EventLoopProxy, EventLoopWindowTarget},
    window::{Window, WindowBuilder},
};

use rust_embed::RustEmbed;
use vide::{Layer, Scene, WinitRenderer};

use crate::{
    bridge::EditorMode,
    cmd_line::CmdLineSettings,
    editor::{Cursor, Style},
    profiling::{tracy_create_gpu_context, tracy_named_frame, tracy_zone},
    renderer::rendered_layer::{group_windows, FloatingLayer},
    settings::*,
    units::{GridPos, GridRect, GridSize, PixelPos},
    window::{ShouldRender, UserEvent},
    WindowSettings,
};

#[cfg(feature = "profiling")]
use crate::profiling::tracy_plot;

#[cfg(feature = "gpu_profiling")]
use crate::profiling::GpuCtx;

use cursor_renderer::CursorRenderer;
pub use grid_renderer::GridRenderer;
pub use rendered_window::{LineFragment, RenderedWindow, WindowDrawCommand, WindowDrawDetails};

pub use vsync::VSync;

use self::fonts::font_options::FontOptions;

#[derive(SettingGroup, Clone)]
pub struct RendererSettings {
    position_animation_length: f32,
    scroll_animation_length: f32,
    scroll_animation_far_lines: u32,
    floating_blur: bool,
    floating_blur_amount_x: f32,
    floating_blur_amount_y: f32,
    floating_shadow: bool,
    floating_z_height: f32,
    light_angle_degrees: f32,
    light_radius: f32,
    debug_renderer: bool,
    profiler: bool,
    underline_stroke_scale: f32,
    text_gamma: f32,
    text_contrast: f32,
    experimental_layer_grouping: bool,
}

impl Default for RendererSettings {
    fn default() -> Self {
        Self {
            position_animation_length: 0.15,
            scroll_animation_length: 0.3,
            scroll_animation_far_lines: 1,
            floating_blur: true,
            floating_blur_amount_x: 2.0,
            floating_blur_amount_y: 2.0,
            floating_shadow: true,
            floating_z_height: 10.,
            light_angle_degrees: 45.,
            light_radius: 5.,
            debug_renderer: false,
            profiler: false,
            underline_stroke_scale: 1.,
            text_gamma: 0.0,
            text_contrast: 0.5,
            experimental_layer_grouping: false,
        }
    }
}

// Since draw commmands are inserted into a heap, we need to implement Ord such that
// the commands that should be processed first (such as window draw commands or close
// window) are sorted as larger than the ones that should be handled later
// So the order of the variants here matters so that the derive implementation can get
// the order in the binary heap correct
#[derive(Clone, Debug, PartialEq)]
pub enum DrawCommand {
    UpdateCursor(Cursor),
    FontChanged(String),
    LineSpaceChanged(f32),
    DefaultStyleChanged(Style),
    ModeChanged(EditorMode),
    UIReady,
    Window {
        grid_id: u64,
        command: WindowDrawCommand,
    },
    CloseWindow(u64),
}

#[derive(RustEmbed)]
#[folder = "assets/embedded"]
struct Assets;

pub struct Renderer {
    wgpu_renderer: Option<WinitRenderer>,
    cursor_renderer: CursorRenderer,
    pub grid_renderer: GridRenderer,
    current_mode: EditorMode,

    rendered_windows: HashMap<u64, RenderedWindow>,
    pub window_regions: Vec<WindowDrawDetails>,

    profiler: profiler::Profiler,
<<<<<<< HEAD
    os_scale_factor: f64,
    user_scale_factor: f64,

    scene: Scene,
}

async fn create_renderer(window: Arc<Window>) -> WinitRenderer {
    WinitRenderer::new(window)
        .await
        .with_default_drawables()
        .await
=======
    pub os_scale_factor: f64,
    pub user_scale_factor: f64,
>>>>>>> 4d2fe790
}

/// Results of processing the draw commands from the command channel.
pub struct DrawCommandResult {
    pub font_changed: bool,
    pub should_show: bool,
}
impl Renderer {
    pub fn new(
        os_scale_factor: f64,
        init_font_settings: Option<FontSettings>,
    ) -> Self {
        let window_settings = SETTINGS.get::<WindowSettings>();

        let user_scale_factor = window_settings.scale_factor.into();
        let scale_factor = user_scale_factor * os_scale_factor;
        let cursor_renderer = CursorRenderer::new();
        let mut grid_renderer = GridRenderer::new(scale_factor);
        grid_renderer.update_font_options(init_font_settings.map(|x| x.into()).unwrap_or_default());
        let current_mode = EditorMode::Unknown(String::from(""));

        let rendered_windows = HashMap::new();
        let window_regions = Vec::new();

        let profiler = profiler::Profiler::new(12.0);

        let scene = Scene::new();

        Renderer {
            wgpu_renderer: None,
            rendered_windows,
            cursor_renderer,
            grid_renderer,
            current_mode,
            window_regions,
            profiler,
            os_scale_factor,
            user_scale_factor,
            scene,
        }
    }

    pub fn create_wgpu(&mut self, window: Arc<Window>) {
        self.wgpu_renderer = Some(block_on(create_renderer(window)));
    }

    pub fn handle_event(&mut self, event: &Event<UserEvent>) -> bool {
        if let Some(wgpu_renderer) = self.wgpu_renderer.as_mut() {
            wgpu_renderer.handle_event(event);
        }
        self.cursor_renderer.handle_event(event)
    }

    pub fn font_names(&self) -> Vec<String> {
        self.grid_renderer.font_names()
    }

    pub fn prepare_frame(&mut self) -> ShouldRender {
        self.cursor_renderer.prepare_frame()
    }

    pub fn draw_frame(&mut self, dt: f32) {
        tracy_zone!("renderer_draw_frame");

<<<<<<< HEAD
        let default_background: LinSrgba = self.grid_renderer.get_default_background().into();
        let transparency = { SETTINGS.get::<WindowSettings>().transparency };
        let transparent_default_background = default_background.with_alpha(transparency);
=======
        let transparency = SETTINGS.get::<WindowSettings>().transparency;
        let layer_grouping = SETTINGS
            .get::<RendererSettings>()
            .experimental_layer_grouping;
        root_canvas.clear(default_background.with_a((255.0 * transparency) as u8));
        root_canvas.save();
        root_canvas.reset_matrix();
>>>>>>> 4d2fe790

        let grid_scale = self.grid_renderer.grid_scale;

        self.scene = Scene::new();

        let mut background_layer =
            Layer::new().with_background(transparent_default_background.into());
        // if let Some(root_window) = self.rendered_windows.get(&1) {
        //     let clip_rect = root_window.pixel_region(grid_scale);
        //     background_layer.set_clip((clip_rect.min.x, clip_rect.min.y, clip_rect.max.x, clip_rect.max.y).into());
        // }
        self.scene.add_layer(background_layer);

        let (root_windows, floating_layers) = {
            let (mut root_windows, mut floating_windows): (
                Vec<&mut RenderedWindow>,
                Vec<&mut RenderedWindow>,
            ) = self
                .rendered_windows
                .values_mut()
                .filter(|window| !window.hidden)
                .partition(|window| window.anchor_info.is_none());

            root_windows
                .sort_by(|window_a, window_b| window_a.id.partial_cmp(&window_b.id).unwrap());
            floating_windows.sort_by(floating_sort);

            let mut floating_layers = vec![];

            let mut base_zindex = 0;
            let mut last_zindex = 0;
            let mut current_windows = vec![];

            for window in floating_windows {
                let zindex = window.anchor_info.as_ref().unwrap().sort_order.z_index;
                log::debug!("zindex: {}, base: {}", zindex, base_zindex);
                if !current_windows.is_empty() && zindex != last_zindex {
                    // Group floating windows by consecutive z indices if layer_grouping is enabled,
                    // Otherwise group all windows inside a single layer
                    if !layer_grouping || zindex - last_zindex > 1 {
                        for windows in group_windows(current_windows, grid_scale) {
                            floating_layers.push(FloatingLayer { windows });
                        }
                        current_windows = vec![];
                    }
                }

                if current_windows.is_empty() {
                    base_zindex = zindex;
                }
                current_windows.push(window);
                last_zindex = zindex;
            }

            if !current_windows.is_empty() {
                for windows in group_windows(current_windows, grid_scale) {
                    floating_layers.push(FloatingLayer { windows });
                }
            }

            for layer in &mut floating_layers {
                layer.windows.sort_by(floating_sort);
                log::debug!(
                    "layer: {:?}",
                    layer
                        .windows
                        .iter()
                        .map(|w| (w.id, w.anchor_info.as_ref().unwrap().sort_order.clone()))
                        .collect_vec()
                );
            }

            (root_windows, floating_layers)
        };

        let settings = SETTINGS.get::<RendererSettings>();
        let root_window_regions = root_windows
            .into_iter()
            .map(|window| {
                window.draw(
<<<<<<< HEAD
                    &settings,
                    transparent_default_background,
                    &mut self.grid_renderer,
                    &mut self.scene,
=======
                    root_canvas,
                    default_background.with_a((255.0 * transparency) as u8),
                    grid_scale,
>>>>>>> 4d2fe790
                )
            })
            .collect_vec();

        let floating_window_regions = floating_layers
            .into_iter()
            .flat_map(|mut layer| {
                layer.draw(
                    &settings,
                    transparent_default_background.into(),
                    &mut self.grid_renderer,
                    &mut self.scene,
                )
            })
            .collect_vec();

        let window_regions = root_window_regions
            .into_iter()
            .chain(floating_window_regions)
            .collect_vec();

        self.window_regions = window_regions;
        self.cursor_renderer.draw(&mut self.grid_renderer);

        self.profiler.draw(dt);
        if let Some(wgpu_renderer) = self.wgpu_renderer.as_mut() 
        {
            tracy_zone!("wgpu_renderer.draw");
            wgpu_renderer.draw(&self.scene);
        }
    }

    pub fn animate_frame(&mut self, grid_rect: &GridRect<f32>, dt: f32) -> bool {
        let windows = {
            let (mut root_windows, mut floating_windows): (
                Vec<&mut RenderedWindow>,
                Vec<&mut RenderedWindow>,
            ) = self
                .rendered_windows
                .values_mut()
                .filter(|window| !window.hidden)
                .partition(|window| window.anchor_info.is_none());

            root_windows
                .sort_by(|window_a, window_b| window_a.id.partial_cmp(&window_b.id).unwrap());

            floating_windows.sort_by(floating_sort);

            root_windows.into_iter().chain(floating_windows)
        };

        let settings = SETTINGS.get::<RendererSettings>();
        // Clippy recommends short-circuiting with any which is not what we want
        #[allow(clippy::unnecessary_fold)]
        let mut animating = windows.fold(false, |acc, window| {
            acc | window.animate(&settings, grid_rect, dt)
        });

        let windows = &self.rendered_windows;
        let grid_scale = self.grid_renderer.grid_scale;
        self.cursor_renderer
            .update_cursor_destination(grid_scale, windows);

        animating |= self
            .cursor_renderer
            .animate(&self.current_mode, &self.grid_renderer, dt);

        animating
    }

    pub fn handle_config_changed(&mut self, config: HotReloadConfigs) {
        match config {
            HotReloadConfigs::Font(font) => match font {
                Some(font) => {
                    self.grid_renderer.update_font_options(font.into());
                }
                None => {
                    self.grid_renderer
                        .update_font_options(FontOptions::default());
                }
            },
        }
    }

    pub fn handle_draw_commands(&mut self, batch: Vec<DrawCommand>) -> DrawCommandResult {
        let settings = SETTINGS.get::<RendererSettings>();
        let mut result = DrawCommandResult {
            font_changed: false,
            should_show: false,
        };

        for draw_command in batch {
            self.handle_draw_command(draw_command, &mut result);
            tracy_named_frame!("neovim draw batch processed");
        }
        self.flush(&settings);

        result
    }

    pub fn handle_os_scale_factor_change(&mut self, os_scale_factor: f64) {
        self.os_scale_factor = os_scale_factor;
        self.grid_renderer
            .handle_scale_factor_update(self.os_scale_factor * self.user_scale_factor);
    }

    pub fn prepare_lines(&mut self, force: bool) {
        self.rendered_windows
            .iter_mut()
            .for_each(|(_, w)| w.prepare_lines(&mut self.grid_renderer, force));
    }

    fn handle_draw_command(&mut self, draw_command: DrawCommand, result: &mut DrawCommandResult) {
        match draw_command {
            DrawCommand::Window {
                grid_id,
                command: WindowDrawCommand::Close,
            } => {
                self.rendered_windows.remove(&grid_id);
            }
            DrawCommand::Window { grid_id, command } => {
                match self.rendered_windows.entry(grid_id) {
                    Entry::Occupied(mut occupied_entry) => {
                        let rendered_window = occupied_entry.get_mut();
                        rendered_window.handle_window_draw_command(command);
                    }
                    Entry::Vacant(vacant_entry) => match command {
                        WindowDrawCommand::Position {
                            grid_position,
                            grid_size,
                            ..
                        } => {
                            let grid_position = GridPos::from(grid_position).try_cast().unwrap();
                            let grid_size = GridSize::from(grid_size).try_cast().unwrap();
                            let new_window = RenderedWindow::new(grid_id, grid_position, grid_size);
                            vacant_entry.insert(new_window);
                        }
                        WindowDrawCommand::ViewportMargins { .. } => {
                            warn!("ViewportMargins recieved before window was initialized");
                        }
                        _ => {
                            let settings = SETTINGS.get::<CmdLineSettings>();
                            // Ignore the errors when not using multigrid, since Neovim wrongly sends some of these
                            if !settings.no_multi_grid {
                                error!(
                                    "WindowDrawCommand: {:?} sent for uninitialized grid {}",
                                    command, grid_id
                                );
                            }
                        }
                    },
                }
            }
            DrawCommand::UpdateCursor(new_cursor) => {
                self.cursor_renderer.update_cursor(new_cursor);
            }
            DrawCommand::FontChanged(new_font) => {
                self.grid_renderer.update_font(&new_font);
                result.font_changed = true;
            }
            DrawCommand::LineSpaceChanged(new_linespace) => {
                self.grid_renderer.update_linespace(new_linespace);
                result.font_changed = true;
            }
            DrawCommand::DefaultStyleChanged(new_style) => {
                self.grid_renderer.default_style = Arc::new(new_style);
            }
            DrawCommand::ModeChanged(new_mode) => {
                self.current_mode = new_mode;
            }
            DrawCommand::UIReady => {
                result.should_show = true;
            }
            _ => {}
        }
    }

    pub fn flush(&mut self, renderer_settings: &RendererSettings) {
        self.rendered_windows
            .iter_mut()
            .for_each(|(_, w)| w.flush(renderer_settings));
    }

    pub fn get_cursor_destination(&self) -> PixelPos<f32> {
        self.cursor_renderer.get_destination()
    }

    pub fn get_grid_size(&self) -> GridSize<u32> {
        if let Some(main_grid) = self.rendered_windows.get(&1) {
            main_grid.grid_size
        } else {
            DEFAULT_GRID_SIZE
        }
    }
}

/// Defines how floating windows are sorted.
fn floating_sort(window_a: &&mut RenderedWindow, window_b: &&mut RenderedWindow) -> Ordering {
    let orda = &window_a.anchor_info.as_ref().unwrap().sort_order;
    let ordb = &window_b.anchor_info.as_ref().unwrap().sort_order;
    orda.cmp(ordb)
}

pub enum WindowConfigType {
    WGpu,
}

pub struct WindowConfig {
    pub window: Window,
    pub config: WindowConfigType,
}

pub fn build_window_config<TE>(
    winit_window_builder: WindowBuilder,
    event_loop: &EventLoopWindowTarget<TE>,
) -> WindowConfig {
    let window = winit_window_builder.build(event_loop).unwrap();
    let config = WindowConfigType::WGpu;
    WindowConfig { window, config }
}<|MERGE_RESOLUTION|>--- conflicted
+++ resolved
@@ -132,9 +132,8 @@
     pub window_regions: Vec<WindowDrawDetails>,
 
     profiler: profiler::Profiler,
-<<<<<<< HEAD
-    os_scale_factor: f64,
-    user_scale_factor: f64,
+    pub os_scale_factor: f64,
+    pub user_scale_factor: f64,
 
     scene: Scene,
 }
@@ -144,10 +143,6 @@
         .await
         .with_default_drawables()
         .await
-=======
-    pub os_scale_factor: f64,
-    pub user_scale_factor: f64,
->>>>>>> 4d2fe790
 }
 
 /// Results of processing the draw commands from the command channel.
@@ -156,10 +151,7 @@
     pub should_show: bool,
 }
 impl Renderer {
-    pub fn new(
-        os_scale_factor: f64,
-        init_font_settings: Option<FontSettings>,
-    ) -> Self {
+    pub fn new(os_scale_factor: f64, init_font_settings: Option<FontSettings>) -> Self {
         let window_settings = SETTINGS.get::<WindowSettings>();
 
         let user_scale_factor = window_settings.scale_factor.into();
@@ -212,23 +204,21 @@
     pub fn draw_frame(&mut self, dt: f32) {
         tracy_zone!("renderer_draw_frame");
 
-<<<<<<< HEAD
         let default_background: LinSrgba = self.grid_renderer.get_default_background().into();
         let transparency = { SETTINGS.get::<WindowSettings>().transparency };
         let transparent_default_background = default_background.with_alpha(transparency);
-=======
-        let transparency = SETTINGS.get::<WindowSettings>().transparency;
+
+        let grid_scale = self.grid_renderer.grid_scale;
+
+        self.scene = Scene::new();
+
+        // let transparency = SETTINGS.get::<WindowSettings>().transparency;
         let layer_grouping = SETTINGS
             .get::<RendererSettings>()
             .experimental_layer_grouping;
-        root_canvas.clear(default_background.with_a((255.0 * transparency) as u8));
-        root_canvas.save();
-        root_canvas.reset_matrix();
->>>>>>> 4d2fe790
-
-        let grid_scale = self.grid_renderer.grid_scale;
-
-        self.scene = Scene::new();
+        // root_canvas.clear(default_background.with_a((255.0 * transparency) as u8));
+        // root_canvas.save();
+        // root_canvas.reset_matrix();
 
         let mut background_layer =
             Layer::new().with_background(transparent_default_background.into());
@@ -305,16 +295,10 @@
             .into_iter()
             .map(|window| {
                 window.draw(
-<<<<<<< HEAD
-                    &settings,
-                    transparent_default_background,
+                    default_background.with_alpha(255.0 * transparency),
                     &mut self.grid_renderer,
+                    grid_scale,
                     &mut self.scene,
-=======
-                    root_canvas,
-                    default_background.with_a((255.0 * transparency) as u8),
-                    grid_scale,
->>>>>>> 4d2fe790
                 )
             })
             .collect_vec();
@@ -340,8 +324,7 @@
         self.cursor_renderer.draw(&mut self.grid_renderer);
 
         self.profiler.draw(dt);
-        if let Some(wgpu_renderer) = self.wgpu_renderer.as_mut() 
-        {
+        if let Some(wgpu_renderer) = self.wgpu_renderer.as_mut() {
             tracy_zone!("wgpu_renderer.draw");
             wgpu_renderer.draw(&self.scene);
         }
