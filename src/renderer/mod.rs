--- conflicted
+++ resolved
@@ -19,17 +19,9 @@
 use log::{error, warn};
 use palette::{LinSrgba, WithAlpha};
 
-<<<<<<< HEAD
-use winit::{event::Event, window::Window};
+use winit::{event::WindowEvent, window::Window};
 
 use vide::{Layer, Scene, WinitRenderer};
-=======
-use winit::{
-    event::WindowEvent,
-    event_loop::{ActiveEventLoop, EventLoopProxy},
-    window::{Window, WindowAttributes},
-};
->>>>>>> 9f712533
 
 use crate::{
     bridge::EditorMode,
@@ -39,7 +31,7 @@
     renderer::rendered_layer::{group_windows, FloatingLayer},
     settings::*,
     units::{GridPos, GridRect, GridSize, PixelPos},
-    window::{ShouldRender, UserEvent},
+    window::ShouldRender,
     WindowSettings,
 };
 
@@ -177,20 +169,17 @@
         }
     }
 
-<<<<<<< HEAD
     pub fn create_wgpu(&mut self, window: Arc<Window>) {
         self.wgpu_renderer = Some(block_on(create_renderer(window)));
     }
 
-    pub fn handle_event(&mut self, event: &Event<UserEvent>) -> bool {
+    pub fn handle_event(&mut self, event: &WindowEvent) {
         if let Some(wgpu_renderer) = self.wgpu_renderer.as_mut() {
-            wgpu_renderer.handle_event(event);
+            if let WindowEvent::Resized(new_size) = event {
+                wgpu_renderer.resize(new_size.width, new_size.height);
+            }
         }
         self.cursor_renderer.handle_event(event)
-=======
-    pub fn handle_event(&mut self, event: &WindowEvent) {
-        self.cursor_renderer.handle_event(event);
->>>>>>> 9f712533
     }
 
     pub fn font_names(&self) -> Vec<String> {
@@ -482,6 +471,10 @@
             DEFAULT_GRID_SIZE
         }
     }
+
+    pub fn exit(&mut self) {
+        self.wgpu_renderer = None;
+    }
 }
 
 /// Defines how floating windows are sorted.
@@ -489,67 +482,4 @@
     let orda = &window_a.anchor_info.as_ref().unwrap().sort_order;
     let ordb = &window_b.anchor_info.as_ref().unwrap().sort_order;
     orda.cmp(ordb)
-<<<<<<< HEAD
-=======
-}
-
-pub enum WindowConfigType {
-    OpenGL(glutin::config::Config),
-    #[cfg(target_os = "windows")]
-    Direct3D,
-}
-
-pub struct WindowConfig {
-    pub window: Window,
-    pub config: WindowConfigType,
-}
-
-pub fn build_window_config(
-    window_attributes: WindowAttributes,
-    event_loop: &ActiveEventLoop,
-) -> WindowConfig {
-    #[cfg(target_os = "windows")]
-    {
-        let cmd_line_settings = SETTINGS.get::<CmdLineSettings>();
-        if cmd_line_settings.opengl {
-            opengl::build_window(window_attributes, event_loop)
-        } else {
-            let window = event_loop.create_window(window_attributes).unwrap();
-            let config = WindowConfigType::Direct3D;
-            WindowConfig { window, config }
-        }
-    }
-
-    #[cfg(not(target_os = "windows"))]
-    {
-        opengl::build_window(window_attributes, event_loop)
-    }
-}
-
-pub trait SkiaRenderer {
-    fn window(&self) -> &Window;
-    fn flush(&mut self);
-    fn swap_buffers(&mut self);
-    fn canvas(&mut self) -> &Canvas;
-    fn resize(&mut self);
-    fn create_vsync(&self, proxy: EventLoopProxy<UserEvent>) -> VSync;
-    #[cfg(feature = "gpu_profiling")]
-    fn tracy_create_gpu_context(&self, name: &str) -> Box<dyn GpuCtx>;
-}
-
-pub fn create_skia_renderer(
-    window: WindowConfig,
-    srgb: bool,
-    vsync: bool,
-) -> Box<dyn SkiaRenderer> {
-    let renderer: Box<dyn SkiaRenderer> = match &window.config {
-        WindowConfigType::OpenGL(..) => {
-            Box::new(opengl::OpenGLSkiaRenderer::new(window, srgb, vsync))
-        }
-        #[cfg(target_os = "windows")]
-        WindowConfigType::Direct3D => Box::new(d3d::D3DSkiaRenderer::new(window.window)),
-    };
-    tracy_create_gpu_context("main_render_context", renderer.as_ref());
-    renderer
->>>>>>> 9f712533
 }