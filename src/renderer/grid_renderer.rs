use std::sync::Arc;

use log::trace;
use skia_safe::{colors, dash_path_effect, BlendMode, Canvas, Color, Paint, Path, HSV};

use crate::{
    editor::{Colors, Style, UnderlineStyle},
    profiling::tracy_zone,
    renderer::{CachingShaper, RendererSettings},
    settings::*,
    units::{
        to_skia_point, to_skia_rect, GridPos, GridScale, GridSize, PixelPos, PixelRect, PixelVec,
    },
};

use super::fonts::font_options::FontOptions;

pub struct GridRenderer {
    pub shaper: CachingShaper,
    pub default_style: Arc<Style>,
    pub em_size: f32,
    pub grid_scale: GridScale,
    pub is_ready: bool,
}

/// Struct with named fields to be returned from draw_background
pub struct BackgroundInfo {
    pub custom_color: bool,
    // This should probably be used
    #[allow(unused)]
    pub transparent: bool,
}

impl GridRenderer {
    pub fn new(scale_factor: f64) -> Self {
        let mut shaper = CachingShaper::new(scale_factor as f32);
        let default_style = Arc::new(Style::new(Colors::new(
            Some(colors::WHITE),
            Some(colors::BLACK),
            Some(colors::GREY),
        )));
        let em_size = shaper.current_size();
        let font_dimensions = shaper.font_base_dimensions();

        GridRenderer {
            shaper,
            default_style,
            em_size,
            grid_scale: GridScale::new(font_dimensions),
            is_ready: false,
        }
    }

    pub fn font_names(&self) -> Vec<String> {
        self.shaper.font_names()
    }

    pub fn handle_scale_factor_update(&mut self, scale_factor: f64) {
        self.shaper.update_scale_factor(scale_factor as f32);
        self.update_font_dimensions();
    }

    pub fn update_font(&mut self, guifont_setting: &str) {
        self.shaper.update_font(guifont_setting);
        self.update_font_dimensions();
    }

    pub fn update_font_options(&mut self, options: FontOptions) {
        self.shaper.update_font_options(options);
        self.update_font_dimensions();
    }

    pub fn update_linespace(&mut self, linespace_setting: f32) {
        self.shaper.update_linespace(linespace_setting);
        self.update_font_dimensions();
    }

    fn update_font_dimensions(&mut self) {
        self.em_size = self.shaper.current_size();
        self.grid_scale = GridScale::new(self.shaper.font_base_dimensions());
        self.is_ready = true;
        trace!("Updated font dimensions: {:?}", self.grid_scale);
    }

    fn compute_text_region(&self, grid_position: GridPos<i32>, cell_width: i32) -> PixelRect<f32> {
        let pos = grid_position * self.grid_scale;
        let size = GridSize::new(cell_width, 1) * self.grid_scale;
        PixelRect::from_origin_and_size(pos, size)
    }

    pub fn get_default_background(&self) -> Color {
        self.default_style.colors.background.unwrap().to_color()
    }

    /// Draws a single background cell with the same style
    pub fn draw_background(
        &mut self,
        canvas: &Canvas,
        grid_position: GridPos<i32>,
        cell_width: i32,
        style: &Option<Arc<Style>>,
    ) -> BackgroundInfo {
        tracy_zone!("draw_background");
        let debug = SETTINGS.get::<RendererSettings>().debug_renderer;
        if style.is_none() && !debug {
            return BackgroundInfo {
                custom_color: false,
                transparent: false,
            };
        }

        let region = self.compute_text_region(grid_position, cell_width);
        let style = style.as_ref().unwrap_or(&self.default_style);

        let mut paint = Paint::default();
        paint.set_anti_alias(false);
        paint.set_blend_mode(BlendMode::Src);

        if debug {
            let random_hsv: HSV = (rand::random::<f32>() * 360.0, 0.3, 0.3).into();
            let random_color = random_hsv.to_color(255);
            paint.set_color(random_color);
        } else {
            paint.set_color(style.background(&self.default_style.colors).to_color());
        }
        if style.blend > 0 {
            paint.set_alpha_f((100 - style.blend) as f32 / 100.0);
        } else {
            paint.set_alpha_f(1.0);
        }

        let custom_color = paint.color4f() != self.default_style.colors.background.unwrap();
        if custom_color {
            canvas.draw_rect(to_skia_rect(&region), &paint);
        }

        BackgroundInfo {
            custom_color,
            transparent: style.blend > 0,
        }
    }

    /// Draws some foreground text.
    /// Returns true if any text was actually drawn.
    pub fn draw_foreground(
        &mut self,
        canvas: &Canvas,
        text: &str,
        grid_position: GridPos<i32>,
        cell_width: i32,
        style: &Option<Arc<Style>>,
    ) -> bool {
        tracy_zone!("draw_foreground");
        let pos = grid_position * self.grid_scale;
        let size = GridSize::new(cell_width, 0) * self.grid_scale;
        let width = size.width;

        let style = style.as_ref().unwrap_or(&self.default_style);
        let mut drawn = false;

        // We don't want to clip text in the x position, only the y so we add a buffer of 1
        // character on either side of the region so that we clip vertically but not horizontally.
        let clip_position = (grid_position.x.saturating_sub(1), grid_position.y).into();
        let region = self.compute_text_region(clip_position, cell_width + 2);

        if let Some(underline_style) = style.underline {
<<<<<<< HEAD
            let line_position = self.grid_scale.height() - self.shaper.underline_position();
            let p1 = pos + PixelVec::new(0.0, line_position);
            let p2 = pos + PixelVec::new(width, line_position);
=======
            let stroke_size = self.shaper.stroke_size();
            let underline_position = self.shaper.underline_position();
            let p1 = pos + PixelVec::new(0.0, underline_position);
            let p2 = pos + PixelVec::new(width, underline_position);
>>>>>>> 9d5a3e98

            self.draw_underline(canvas, style, underline_style, stroke_size, p1, p2);
            drawn = true;
        }

        canvas.save();
        canvas.clip_rect(to_skia_rect(&region), None, Some(false));

        let mut paint = Paint::default();
        paint.set_anti_alias(false);
        paint.set_blend_mode(BlendMode::SrcOver);

        if SETTINGS.get::<RendererSettings>().debug_renderer {
            let random_hsv: HSV = (rand::random::<f32>() * 360.0, 1.0, 1.0).into();
            let random_color = random_hsv.to_color(255);
            paint.set_color(random_color);
        } else {
            paint.set_color(style.foreground(&self.default_style.colors).to_color());
        }
        paint.set_anti_alias(false);

        // There's a lot of overhead for empty blobs in Skia, for some reason they never hit the
        // cache, so trim all the spaces
        let trimmed = text.trim_start();
        let leading_space_bytes = text.len() - trimmed.len();
        let leading_spaces = text[..leading_space_bytes].chars().count();
        let trimmed = trimmed.trim_end();
        let adjustment = PixelVec::new(
            leading_spaces as f32 * self.grid_scale.width(),
            self.shaper.y_adjustment(),
        );

        if !trimmed.is_empty() {
            for blob in self
                .shaper
                .shape_cached(trimmed.to_string(), style.into())
                .iter()
            {
                tracy_zone!("draw_text_blob");
                canvas.draw_text_blob(blob, to_skia_point(pos + adjustment), &paint);
                drawn = true;
            }
        }

        if style.strikethrough {
            let line_position = region.center().y;
            paint.set_color(style.special(&self.default_style.colors).to_color());
            canvas.draw_line(
                (pos.x, line_position),
                (pos.x + width, line_position),
                &paint,
            );
            drawn = true;
        }

        canvas.restore();
        drawn
    }

    fn draw_underline(
        &self,
        canvas: &Canvas,
        style: &Arc<Style>,
        underline_style: UnderlineStyle,
        stroke_size: f32,
        p1: PixelPos<f32>,
        p2: PixelPos<f32>,
    ) {
        tracy_zone!("draw_underline");
        canvas.save();

        let mut underline_paint = Paint::default();
        underline_paint.set_anti_alias(false);
        underline_paint.set_blend_mode(BlendMode::SrcOver);
        let underline_stroke_scale = SETTINGS.get::<RendererSettings>().underline_stroke_scale;
        // clamp to 1 and round to avoid aliasing issues
        let stroke_width = (stroke_size * underline_stroke_scale).max(1.).round();

        // offset y by width / 2 to align the *top* of the underline with p1 and p2
        // also round to avoid aliasing issues
        let p1 = (p1.x.round(), (p1.y + stroke_width / 2.).round());
        let p2 = (p2.x.round(), (p2.y + stroke_width / 2.).round());

        underline_paint
            .set_color(style.special(&self.default_style.colors).to_color())
            .set_stroke_width(stroke_width);

        match underline_style {
            UnderlineStyle::Underline => {
                underline_paint.set_path_effect(None);
                canvas.draw_line(p1, p2, &underline_paint);
            }
            UnderlineStyle::UnderDouble => {
                underline_paint.set_path_effect(None);
                canvas.draw_line(p1, p2, &underline_paint);
                let p1 = (p1.0, p1.1 + 2. * stroke_width);
                let p2 = (p2.0, p2.1 + 2. * stroke_width);
                canvas.draw_line(p1, p2, &underline_paint);
            }
            UnderlineStyle::UnderCurl => {
                let p1 = (p1.0, p1.1 + stroke_width);
                let p2 = (p2.0, p2.1 + stroke_width);
                underline_paint
                    .set_path_effect(None)
                    .set_anti_alias(true)
                    .set_style(skia_safe::paint::Style::Stroke);
                let mut path = Path::default();
                path.move_to(p1);
                let mut sin = -2. * stroke_width;
<<<<<<< HEAD
                let increment = self.grid_scale.width() / 2.;
                while i < p2.0 {
=======
                let dx = self.grid_scale.0.width / 2.;
                let count = ((p2.0 - p1.0) / dx).round();
                let dy = (p2.1 - p1.1) / count;
                for _ in 0..(count as i32) {
>>>>>>> 9d5a3e98
                    sin *= -1.;
                    path.r_quad_to((dx / 2., sin), (dx, dy));
                }
                canvas.draw_path(&path, &underline_paint);
            }
            UnderlineStyle::UnderDash => {
                underline_paint.set_path_effect(dash_path_effect::new(
                    &[6.0 * stroke_width, 2.0 * stroke_width],
                    0.0,
                ));
                canvas.draw_line(p1, p2, &underline_paint);
            }
            UnderlineStyle::UnderDot => {
                underline_paint.set_path_effect(dash_path_effect::new(
                    &[1.0 * stroke_width, 1.0 * stroke_width],
                    0.0,
                ));
                canvas.draw_line(p1, p2, &underline_paint);
            }
        }

        canvas.restore();
    }
}<|MERGE_RESOLUTION|>--- conflicted
+++ resolved
@@ -164,16 +164,10 @@
         let region = self.compute_text_region(clip_position, cell_width + 2);
 
         if let Some(underline_style) = style.underline {
-<<<<<<< HEAD
-            let line_position = self.grid_scale.height() - self.shaper.underline_position();
-            let p1 = pos + PixelVec::new(0.0, line_position);
-            let p2 = pos + PixelVec::new(width, line_position);
-=======
             let stroke_size = self.shaper.stroke_size();
             let underline_position = self.shaper.underline_position();
             let p1 = pos + PixelVec::new(0.0, underline_position);
             let p2 = pos + PixelVec::new(width, underline_position);
->>>>>>> 9d5a3e98
 
             self.draw_underline(canvas, style, underline_style, stroke_size, p1, p2);
             drawn = true;
@@ -283,15 +277,10 @@
                 let mut path = Path::default();
                 path.move_to(p1);
                 let mut sin = -2. * stroke_width;
-<<<<<<< HEAD
-                let increment = self.grid_scale.width() / 2.;
-                while i < p2.0 {
-=======
-                let dx = self.grid_scale.0.width / 2.;
+                let dx = self.grid_scale.width() / 2.;
                 let count = ((p2.0 - p1.0) / dx).round();
                 let dy = (p2.1 - p1.1) / count;
                 for _ in 0..(count as i32) {
->>>>>>> 9d5a3e98
                     sin *= -1.;
                     path.r_quad_to((dx / 2., sin), (dx, dy));
                 }
