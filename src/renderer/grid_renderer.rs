--- conflicted
+++ resolved
@@ -195,16 +195,12 @@
         let leading_space_bytes = text.len() - trimmed.len();
         let leading_spaces = text[..leading_space_bytes].chars().count();
         let trimmed = trimmed.trim_end();
-        // TODO:
-        // let y_adjustment = self.shaper.y_adjustment;
-        let y_adjustment = self.em_size;
         let adjustment = PixelVec::new(
+            // TODO:
             leading_spaces as f32 * self.grid_scale.width(),
-<<<<<<< HEAD
-            y_adjustment,
-=======
-            self.shaper.baseline_offset(),
->>>>>>> 4d2fe790
+            // TODO:
+            // self.shaper.baseline_offset(),
+            self.em_size,
         );
 
         if !trimmed.is_empty() {
